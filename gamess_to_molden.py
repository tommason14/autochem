#!/usr/bin/env python3

import sys
import re
import numpy as np
<<<<<<< HEAD
import time


def timeit(f):

    def timed(*args, **kw):

        ts = time.time()
        result = f(*args, **kw)
        te = time.time()

        print('func:%r took: %2.4f sec' % \
          (f.__name__, te-ts))
        return result

    return timed

=======
>>>>>>> 9ce57756

if len(sys.argv) != 2:
    sys.exit('Syntax: gamess_to_molden.py logfile')
logfile = sys.argv[1]
<<<<<<< HEAD
newfile = logfile[:-3] + 'molden'
=======
newfile = logfile.rsplit('.')[0] + '.molden'
>>>>>>> 9ce57756

def read_file(file):
    """
    Returns an iterator over a file object.
    """
    
    with open(file, "r") as f:
        try:
            for line in f.readlines():
                yield line
        except UnicodeDecodeError:
            pass

def calc_type(file):
    """ Returns the type of GAMESS calculation submitted """
    runtyp = None
    for line in read_file(file):
        if 'RUNTYP=OPTIMIZE' in line.upper():
            runtyp = "opt"
            break
        elif 'RUNTYP=ENERGY' in line.upper():
            runtyp = "spec"
            break
        if any(word in line.upper() for word in ('RUNTYP=HESSIAN', 'RUNTYPE=FMOHESS')):
            runtyp = "hessian"
            break
    return runtyp 
        

def find_init_coords(file):
    """
<<<<<<< HEAD
    Parses input file for initial coordinates.
=======
    Parses log file for initial coordinates.
    Output is different depending on whether FMO theory is used,
    and different methods for finding initial coordinates are required.
>>>>>>> 9ce57756
    """
    get_atnum = {} # dict lookup faster than func. call
    get_atnum['Xx'] =   0
    get_atnum[ 'H'] =   1
    get_atnum['He'] =   2
    get_atnum['Li'] =   3
    get_atnum['Be'] =   4
    get_atnum[ 'B'] =   5
    get_atnum[ 'C'] =   6
    get_atnum[ 'N'] =   7
    get_atnum[ 'O'] =   8
    get_atnum[ 'F'] =   9
    get_atnum['Ne'] =  10
    get_atnum['Na'] =  11
    get_atnum['Mg'] =  12
    get_atnum['Al'] =  13
    get_atnum['Si'] =  14
    get_atnum[ 'P'] =  15
    get_atnum[ 'S'] =  16
    get_atnum['Cl'] =  17
    get_atnum['Ar'] =  18
    get_atnum[ 'K'] =  19
    get_atnum['Ca'] =  20
    get_atnum['Sc'] =  21
    get_atnum['Ti'] =  22
    get_atnum[ 'V'] =  23
    get_atnum['Cr'] =  24
    get_atnum['Mn'] =  25
    get_atnum['Fe'] =  26
    get_atnum['Co'] =  27
    get_atnum['Ni'] =  28
    get_atnum['Cu'] =  29
    get_atnum['Zn'] =  30
    get_atnum['Ga'] =  31
    get_atnum['Ge'] =  32
    get_atnum['As'] =  33
    get_atnum['Se'] =  34
    get_atnum['Br'] =  35
    get_atnum['Kr'] =  36
    get_atnum['Rb'] =  37
    get_atnum['Sr'] =  38
    get_atnum[ 'Y'] =  39
    get_atnum['Zr'] =  40
    get_atnum['Nb'] =  41
    get_atnum['Mo'] =  42
    get_atnum['Tc'] =  43
    get_atnum['Ru'] =  44
    get_atnum['Rh'] =  45
    get_atnum['Pd'] =  46
    get_atnum['Ag'] =  47
    get_atnum['Cd'] =  48
    get_atnum['In'] =  49
    get_atnum['Sn'] =  50
    get_atnum['Sb'] =  51
    get_atnum['Te'] =  52
    get_atnum[ 'I'] =  53
    get_atnum['Xe'] =  54
    get_atnum['Cs'] =  55
    get_atnum['Ba'] =  56
    get_atnum['La'] =  57
    get_atnum['Ce'] =  58
    get_atnum['Pr'] =  59
    get_atnum['Nd'] =  60
    get_atnum['Pm'] =  61
    get_atnum['Sm'] =  62
    get_atnum['Eu'] =  63
    get_atnum['Gd'] =  64
    get_atnum['Tb'] =  65
    get_atnum['Dy'] =  66
    get_atnum['Ho'] =  67
    get_atnum['Er'] =  68
    get_atnum['Tm'] =  69
    get_atnum['Yb'] =  70
    get_atnum['Lu'] =  71
    get_atnum['Hf'] =  72
    get_atnum['Ta'] =  73
    get_atnum[ 'W'] =  74
    get_atnum['Re'] =  75
    get_atnum['Os'] =  76
    get_atnum['Ir'] =  77
    get_atnum['Pt'] =  78
    get_atnum['Au'] =  79
    get_atnum['Hg'] =  80
    get_atnum['Tl'] =  81
    get_atnum['Pb'] =  82
    get_atnum['Bi'] =  83
    get_atnum['Po'] =  84
    get_atnum['At'] =  85
    get_atnum['Rn'] =  86
    get_atnum['Fr'] =  87
    get_atnum['Ra'] =  88
    get_atnum['Ac'] =  89
    get_atnum['Th'] =  90
    get_atnum['Pa'] =  91
    get_atnum[ 'U'] =  92
    get_atnum['Np'] =  93
    get_atnum['Pu'] =  94
    get_atnum['Am'] =  95
    get_atnum['Cm'] =  96
    get_atnum['Bk'] =  97
    get_atnum['Cf'] =  98
    get_atnum['Es'] =  99
    get_atnum['Fm'] = 100
    get_atnum['Md'] = 101
    get_atnum['No'] = 102
    get_atnum['Lr'] = 103
    get_atnum['Rf'] = 104
    get_atnum['Db'] = 105
    get_atnum['Sg'] = 106
    get_atnum['Bh'] = 107
    get_atnum['Hs'] = 108
    get_atnum['Mt'] = 109
    get_atnum['Ds'] = 110
    get_atnum['Rg'] = 111
    get_atnum['Cn'] = 112
    get_atnum['Nh'] = 113
    get_atnum['Fl'] = 114
    get_atnum['Mc'] = 115
    get_atnum['Lv'] = 116
    get_atnum['Ts'] = 117
    get_atnum['Og'] = 118
    
    bohrs = []
    angs = []

    regex = "[A-Za-z]{1,2}(\s*\D?[0-9]{1,3}\.[0-9]{1,10}){4}"

<<<<<<< HEAD
    init_coords = []
    try:
        for line in read_file(inp_file):
           if re.search(regex, line): 
                sym, atnum, x, y, z = line.split()
                atnum = float(atnum)
                x, y, z = map(float, (x, y, z))
                init_coords.append([sym, atnum, x, y, z])
    except FileNotFoundError:
        print(f'Error: Needs an input file in the same directory, {inp_file}')
        sys.exit()

    def angstrom_to_bohr(num):
        return num * 1.8897259886
=======
    fmo = False
    for line in read_file(file):
        if 'FMO' in line:
            fmo = True
            break
>>>>>>> 9ce57756
    
    bohr_to_angs = 0.52917724899
    angs_to_bohr = 1.8897259886

    if fmo:
        calc = calc_type(file)
        if calc == "hessian":
            found = False
            # looking for this: 
            # 10  H                5.861571       6.324233       6.608315
            reg = '^\s*[0-9]{1,4}\s*[A-z]{1,2}(\s*-?[0-9]*.[0-9]*){3}$'
            atoms = []
            for line in read_file(file):
                if re.search('\s*COORD\s*0\s*NUCLEAR\s*COORDINATES', line):
                    found = True
                if found and 'TOTAL CPU TIME' in line:
                    break
                if found:
                    if re.search(reg, line):
                        _, sym, x, y, z = line.split()
                        x, y, z = map(float, (x, y, z))
                        x, y, z = map(lambda num: num * bohr_to_angs, (x, y, z))
                        atnum = get_atnum[sym]
                        atoms.append([sym, atnum, x, y, z])

            for index, atom in enumerate(atoms, 1):
                sym, atnum, x, y, z = atom
                angs.append(f"{sym:^3}{index:>4}{atnum:>4}{x:>12.6f}{y:>12.6f}{z:>12.6f}")
                x, y, z = map(lambda num : num * angs_to_bohr, (x, y, z))
                bohrs.append(f"{sym:^3}{x:>12.6f}{y:>12.6f}{z:>12.6f}")

        else:
            found = False
            # looking for this: 
            #C           6.0    -2.9137945280       -0.5434462158        0.0751487230
            reg = '^\s*[A-z]{1,2}(\s*-?[0-9]*.[0-9]*){4}$'
            atoms = []
            for line in read_file(file):
                if 'ATOM   CHARGE       X              Y              Z' in line:
                    found = True
                if found and 'TOTAL CPU TIME' in line:
                    break
                if found:
                    if re.search(reg, line):
                        sym, atnum, x, y, z = line.split()
                        x, y, z = map(float, (x, y, z))
                        atnum = get_atnum[sym]
                        atoms.append([sym, atnum, x, y, z])

            for index, atom in enumerate(atoms, 1):
                sym, atnum, x, y, z = atom
                angs.append(f"{sym:^3}{index:>4}{atnum:>4}{x:>12.6f}{y:>12.6f}{z:>12.6f}")
                x, y, z = map(lambda num : num * angs_to_bohr, (x, y, z))
                bohrs.append(f"{sym:^3}{x:>12.6f}{y:>12.6f}{z:>12.6f}")

    else:
        found = False
        # looking for this: 
        #C           6.0    -2.9137945280       -0.5434462158        0.0751487230
        reg = '^\s*[A-z]{1,2}(\s*-?[0-9]*.[0-9]*){4}$'
        atoms = []
        for line in read_file(file):
            if 'CHARGE         X                   Y                   Z' in line:
                found = True
            if found and line is '\n':
                break
            if found:
                if re.search(reg, line):
                    sym, atnum, x, y, z = line.split()
                    x, y, z = map(float, (x, y, z))
                    x, y, z = map(lambda num: num * bohr_to_angs, (x, y, z))
                    atnum = float(atnum)
                    atnum = int(atnum)
                    atoms.append([sym, atnum, x, y, z])

        for index, atom in enumerate(atoms, 1):
            sym, atnum, x, y, z = atom
            angs.append(f"{sym:^3}{index:>4}{atnum:>4}{x:>12.6f}{y:>12.6f}{z:>12.6f}")
            x, y, z = map(lambda num : num * angs_to_bohr, (x, y, z))
            bohrs.append(f"{sym:^3}{x:>12.6f}{y:>12.6f}{z:>12.6f}")

    return bohrs, angs

<<<<<<< HEAD
=======
def find_geometries(file, num_atoms):
    """
    Parses GAMESS optimisations for geometries after every iteration. Returns a list of lists.
    """
    geoms = []
    atom_regex = '^\s*[A-z]+(\s*-?[0-9]+.[0-9]+){4}'
    found = False
    iteration = []
    scfs = []
    max_forces = []
    rms_forces = []
    for line in read_file(file):
        if 'EQUILIBRIUM GEOMETRY' in line:
            break # prints out coords of last iteration, not needed twice
        if 'YOU SHOULD RESTART' in line:
            break # prints out coords of last iteration, not needed twice
        if 'COORDINATES OF ALL ATOMS ARE' in line:
            found = True
            # reset atoms
        if found:
            if re.search(atom_regex, line):
                sym, atnum, x, y, z = line.split()
                x, y, z = map(float, (x, y, z))
                iteration.append(f"{sym:^3}{x:>12.6f}{y:>12.6f}{z:>12.6f}")
        if 'STEP CPU TIME' in line: #collected all atoms for that iteration
            found = False
        if not found: # finished that iteration
            if len(iteration) > 0:
                iteration = [f"  {len(iteration)}", ""] + iteration
                for item in iteration:
                    geoms.append(item)
                iteration = []
        if 'NSERCH:' in line:
            line = line.split() 
            for ind, val in enumerate(line):
                if 'E=' in val:
                    scfs.append(line[ind + 1])
                elif 'MAX=' in val:
                    max_forces.append(line[ind + 1])
                elif 'R.M.S.=' in val:
                    rms_forces.append(line[ind + 1])
    
    options = {'energy': scfs,
               'max-force': max_forces,
               'rms-force': rms_forces}
    
    conv = []
    for k, v in options.items():
        conv.append(k)
        for val in v:
            conv.append(f"   {val}")
       
    
    # trim output so the scf convergence doesn't show a spike
    # to 0 (happends if len(scfs) is not equal to geoms
    # - depends on output from GAMESS, sometimes prints
    # extra coords

    num_iterations = int(len(geoms) / (num_atoms + 2)) 
    # + 2 because add num_atoms and blank line
    # for every iteration
    if num_iterations > len(scfs):
        geoms = geoms[:len(scfs) * (num_atoms + 2)] # trim to fit

    return geoms, conv


>>>>>>> 9ce57756
def freq_data(file):
    """
    Parses GAMESS hessian calculation log file for the frequency data.
    Note: increased run time to more than 5 seconds! Now deprecated in favour of
    additional output from `refine_selection`.
    """
    regex = '[0-9]{1,9}?\s*[0-9]{1,9}\.[0-9]{1,9}\s*[A-Za-z](\s*[0-9]{1,9}\.[0-9]{1,9}){2}$'
    results = {'Modes': [], 'Frequencies': [], 'Reduced Mass': [], 'Intensities': []}
    for line in read_file(file):
        if re.search(regex, line):
            mode, vib, symmetry, mass, intensity = line.split()
            mode = int(mode)
            vib, mass, intensity = map(float, (vib, mass, intensity))
            results['Frequencies'].append(vib)
            results['Intensities'].append(intensity)
    return results

def find_normal_coords_approx(file):
    """
    Parses log for the changes in atom positions that occurs with each vibration.
    Regex for lines matches in multiple places, so just locating the vibrations within a
    section of the file- see `refine selection` for how to get the actual vibrations.
    """

    normals = []
    num_modes = ''
    found = False
    
    for line in read_file(file):
        if 'ANALYZING SYMMETRY OF NORMAL MODES' in line:
            found = True
        if found:
            normals.append(line)
        if 'REFERENCE ON SAYVETZ CONDITIONS' in line:
            found = False
        if 'VIBRATIONAL MODES ARE USED IN THERMOCHEMISTRY' in line:
            num_modes = line.split()[2]
    return num_modes, normals

def refine_selection(lst):
    """
    Remove unnecessary data from a list of lines from log file.
    """

    frequencies = []
    intensities  = []
    refined = []
    xvib_regex = '^\s*?[0-9]*\s*[A-z]{1,2}\s*[X]' 

    found_vibs = False
    for line in lst:
        if re.search('\s*FREQUENCY:', line):
            frequencies += [freq for freq in line.split()[1:] if freq != 'I']
        if re.search('\s*IR\sINTENSITY:', line):
            intensities += line.split()[2:]
        if re.search(xvib_regex, line):
            found_vibs = True
        if '\n' is line:
            found_vibs = False
        if found_vibs:
            refined.append(line.strip()) # rm \n
    return refined, frequencies, intensities
    

def find_normal_coords(num_atoms, file):
    """
    Parses log for the changes in atom positions that occurs with each vibration.

    Example output, where the columns represent changes in position for each mode,
    and rows represent the X,Y and Z components for each atom in the system.

    1   C            X -0.00738929  0.15398404 -0.02729367 -0.08048432  0.09934430
                     Y  0.00055975  0.03053089  0.15133284  0.08248114  0.08159716
                     Z  0.00514209 -0.10069700  0.00686349  0.06067365  0.02132913
    """

    modes, approx = find_normal_coords_approx(file)
    vibs = {}
    xvib_regex = '^\s*?[0-9]*\s*[A-z]{1,2}\s*[X]' 
    xvibs_per_line = []
    yvibs_per_line = []
    zvibs_per_line = []

    refined, wavenumbers, intensities = refine_selection(approx)

    for line in refined:
        if re.search(xvib_regex, line):
            xvibs_per_line.append(line.split()[3:])
        if line.startswith('Y'):
            yvibs_per_line.append(line.split()[1:])
        if line.startswith('Z'):
            zvibs_per_line.append(line.split()[1:])

    for a in range(1, num_atoms + 1):
        vibs[a] = {'x': [], 'y' : [], 'z': []}
 
    #looping over list of lists- n x number of atoms
    #
    #     [ [ ] , [ ] , [ ] , [ ] , [ ] , [ ] ]  
    #        ^     ^     ^     ^     ^     ^
    # atom:  1     2     3     1     2     3
    
    # changes in positions of atoms
    def add_deltas(d, lst, dim):
        """Add vibrations to the correct atom and correct dimension"""
        atom_count = 0
        for num, line in enumerate(lst):
            atom_count += 1
            d[atom_count][dim] += line
            # reset count when reached max number of atoms
            if atom_count == num_atoms:
                atom_count = 0 
        return d
    
    vibs = add_deltas(vibs, xvibs_per_line, 'x')
    vibs = add_deltas(vibs, yvibs_per_line, 'y')
    vibs = add_deltas(vibs, zvibs_per_line, 'z')

    return vibs, wavenumbers, intensities

   # {atom 1: {'x': [mode1, mode2, mode3...],
   #           'y': [mode1, mode2, mode3...],
   #           'z': [mode1, mode2, mode3...]
   #          },
   #  atom 2: {'x': [mode1, mode2, mode3...],
   #           'y': [mode1, mode2, mode3...],
   #           'z': [mode1, mode2, mode3...],
   #          }...


def tidy_normal_modes(data):
    """
    Rearrange the normal modes into a desirable format.
    """
    num_atoms = len(data)
    num_modes = len(data[1]['x']) # look at any list, all the same length
    num_dimensions = 3

    tidy = np.zeros((num_modes, num_atoms, num_dimensions))

    for a, atom in enumerate(data.keys()):
        for d, dim in enumerate(data[atom].keys()):
            for mode, coord in enumerate(data[atom][dim]):
                tidy[mode,a, d] = coord
   
    return tidy

def pretty_print_vibs(vibrations):
    """
    Prints vibrations in a molden-compatible format.
    """
    vibs = []
    for vib, v in enumerate(vibrations):
        vibs.append(f'vibration     {vib + 1}') 
        for atom in v:
            x, y, z = atom
            vibs.append(f"{x:>12.6f}{y:>13.6f}{z:>13.6f}")
    return vibs

def get_vibrations(num_atoms, log):
    """
    Control flow for finding vibrations.
    """
    normals, wavenumbers, intensities = find_normal_coords(num_atoms, log)
    tidy = tidy_normal_modes(normals)
    vibs = pretty_print_vibs(tidy)
    return vibs, wavenumbers, intensities

<<<<<<< HEAD
def collect_into_dict(*,init_coords_bohr = None, init_coords_angs = None, wavenumbers = None, intensities = None, vibrations = None): 
    """
    Returns a dictionary whereby the keys are used by molden as a delimeter to define a new section.
    Values are lists of lines to write to the file, with no newline characters.
=======
def collect_into_dict(*,init_coords_bohr = None, init_coords_angs = None, wavenumbers = None,
intensities = None, vibrations = None, geometries = None, geom_convergence = None): 
    """
    Returns a dictionary whereby the keys are used by molden as a delimeter to define a new section.
    Values are lists of lines to write to the file, with no newline characters.
    Only necessary parameters are returned
>>>>>>> 9ce57756
    """
    options = {}
    options['Atoms'] = init_coords_angs
    options['GEOMETRIES'] = geometries
    options['GEOCONV'] = geom_convergence
    options['FREQ'] = wavenumbers
    options['INT'] = intensities
    options['FR-COORD'] = init_coords_bohr
    options['FR-NORM-COORD'] = vibrations

    ret = {}
<<<<<<< HEAD
    ret['Atoms'] = init_coords_angs
    ret['FREQ'] = wavenumbers
    ret['INT'] = intensities
    ret['FR-COORD'] = init_coords_bohr
    ret['FR-NORM-COORD'] = vibrations
=======
    for k, v in options.items():
        if v is not None:
            ret[k] = v
>>>>>>> 9ce57756
    return ret

def write_file(data, filename):
    """
    Writes a molden-readable file.
    """
    lst = ["[Molden Format]\n"]

    for header, lines in data.items():
        lst.append(f'[{header}]\n')
        for line in lines:
            lst.append(f'{line}\n')

    with open(filename, "w") as f:
        for line in lst:
            f.write(line)

def optimisation_params(file):
    """Finds parameters relevant to a GAMESS optimisation"""
    bohrs, angs = find_init_coords(file)
    num_atoms = len(angs)
    geometries, geom_conv = find_geometries(file, num_atoms)
    data = collect_into_dict(init_coords_bohr = bohrs, 
                             init_coords_angs = angs, 
                             geometries = geometries,
                             geom_convergence = geom_conv)
    return data


def hessian_params(file):
    """Finds parameters relevant to a GAMESS hessian calculation"""
    bohrs, angs = find_init_coords(file)
    num_atoms = len(angs)
<<<<<<< HEAD
    vibs, waves, ints = get_vibrations(num_atoms, log)
=======
    vibs, waves, ints = get_vibrations(num_atoms, file)
>>>>>>> 9ce57756
    data = collect_into_dict(init_coords_bohr = bohrs, 
                             init_coords_angs = angs, 
                             wavenumbers = waves, 
                             intensities = ints,
                             vibrations = vibs)
    return data

def main(log, new_file):

    calc = calc_type(log)
    if calc == "opt":
        data = optimisation_params(log)
        write_file(data, new_file)
    elif calc == "hessian":
        data = hessian_params(log)
        write_file(data, new_file)

 
main(logfile, newfile)<|MERGE_RESOLUTION|>--- conflicted
+++ resolved
@@ -3,35 +3,11 @@
 import sys
 import re
 import numpy as np
-<<<<<<< HEAD
-import time
-
-
-def timeit(f):
-
-    def timed(*args, **kw):
-
-        ts = time.time()
-        result = f(*args, **kw)
-        te = time.time()
-
-        print('func:%r took: %2.4f sec' % \
-          (f.__name__, te-ts))
-        return result
-
-    return timed
-
-=======
->>>>>>> 9ce57756
 
 if len(sys.argv) != 2:
     sys.exit('Syntax: gamess_to_molden.py logfile')
 logfile = sys.argv[1]
-<<<<<<< HEAD
-newfile = logfile[:-3] + 'molden'
-=======
 newfile = logfile.rsplit('.')[0] + '.molden'
->>>>>>> 9ce57756
 
 def read_file(file):
     """
@@ -63,13 +39,9 @@
 
 def find_init_coords(file):
     """
-<<<<<<< HEAD
-    Parses input file for initial coordinates.
-=======
     Parses log file for initial coordinates.
     Output is different depending on whether FMO theory is used,
     and different methods for finding initial coordinates are required.
->>>>>>> 9ce57756
     """
     get_atnum = {} # dict lookup faster than func. call
     get_atnum['Xx'] =   0
@@ -197,28 +169,11 @@
 
     regex = "[A-Za-z]{1,2}(\s*\D?[0-9]{1,3}\.[0-9]{1,10}){4}"
 
-<<<<<<< HEAD
-    init_coords = []
-    try:
-        for line in read_file(inp_file):
-           if re.search(regex, line): 
-                sym, atnum, x, y, z = line.split()
-                atnum = float(atnum)
-                x, y, z = map(float, (x, y, z))
-                init_coords.append([sym, atnum, x, y, z])
-    except FileNotFoundError:
-        print(f'Error: Needs an input file in the same directory, {inp_file}')
-        sys.exit()
-
-    def angstrom_to_bohr(num):
-        return num * 1.8897259886
-=======
     fmo = False
     for line in read_file(file):
         if 'FMO' in line:
             fmo = True
             break
->>>>>>> 9ce57756
     
     bohr_to_angs = 0.52917724899
     angs_to_bohr = 1.8897259886
@@ -302,8 +257,6 @@
 
     return bohrs, angs
 
-<<<<<<< HEAD
-=======
 def find_geometries(file, num_atoms):
     """
     Parses GAMESS optimisations for geometries after every iteration. Returns a list of lists.
@@ -371,7 +324,6 @@
     return geoms, conv
 
 
->>>>>>> 9ce57756
 def freq_data(file):
     """
     Parses GAMESS hessian calculation log file for the frequency data.
@@ -540,19 +492,12 @@
     vibs = pretty_print_vibs(tidy)
     return vibs, wavenumbers, intensities
 
-<<<<<<< HEAD
-def collect_into_dict(*,init_coords_bohr = None, init_coords_angs = None, wavenumbers = None, intensities = None, vibrations = None): 
-    """
-    Returns a dictionary whereby the keys are used by molden as a delimeter to define a new section.
-    Values are lists of lines to write to the file, with no newline characters.
-=======
 def collect_into_dict(*,init_coords_bohr = None, init_coords_angs = None, wavenumbers = None,
 intensities = None, vibrations = None, geometries = None, geom_convergence = None): 
     """
     Returns a dictionary whereby the keys are used by molden as a delimeter to define a new section.
     Values are lists of lines to write to the file, with no newline characters.
     Only necessary parameters are returned
->>>>>>> 9ce57756
     """
     options = {}
     options['Atoms'] = init_coords_angs
@@ -564,17 +509,9 @@
     options['FR-NORM-COORD'] = vibrations
 
     ret = {}
-<<<<<<< HEAD
-    ret['Atoms'] = init_coords_angs
-    ret['FREQ'] = wavenumbers
-    ret['INT'] = intensities
-    ret['FR-COORD'] = init_coords_bohr
-    ret['FR-NORM-COORD'] = vibrations
-=======
     for k, v in options.items():
         if v is not None:
             ret[k] = v
->>>>>>> 9ce57756
     return ret
 
 def write_file(data, filename):
@@ -608,11 +545,7 @@
     """Finds parameters relevant to a GAMESS hessian calculation"""
     bohrs, angs = find_init_coords(file)
     num_atoms = len(angs)
-<<<<<<< HEAD
-    vibs, waves, ints = get_vibrations(num_atoms, log)
-=======
     vibs, waves, ints = get_vibrations(num_atoms, file)
->>>>>>> 9ce57756
     data = collect_into_dict(init_coords_bohr = bohrs, 
                              init_coords_angs = angs, 
                              wavenumbers = waves, 
