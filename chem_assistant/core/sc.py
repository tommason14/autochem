import os

__all__ = ['Supercomp']

class Supercomp:
    """Detects the supercomputer in use when called. In reality, using a class may be overkill here. However, this allows for extensibility when required.
    A instance of this class can be concatenated with strings- used internally when writing job files:
        >>> sc = Supercomp()
        >>> print('gamess_' + sc) # gamess_rjn or gamess_mgs
"
    Note: On Magnus, the script assumes it is used in the 'scratch' directory- 'scratch' must appear somewhere in the current path. If not, this class will produce the wrong result by assuming use on a local machine and not on a remote file system.
    """

    def __init__(self):
        cwd = os.getcwd()
        cases = {'565': 'rjn',
                 'scratch': 'mgs',
                 'nfs': 'gaia',
                 'massive': 'mas',
<<<<<<< HEAD
                 'stampede': 'stm'
=======
                 '06233': 'stm'
>>>>>>> 3c58fb00
                 }
        for key in cases:
            if key in cwd:
                self.sc = cases[key]
                break
            else:
                self.sc = 'rjn' #default to raijin

    def __repr__(self):
        return str(self.sc)

    def __add__(self, other):
        """String concatenation"""
        if isinstance(other, str):
            return self.sc + other
        else:
            raise TypeError('Can only concatenate Supercomp instances with strings. No addition to floats/integers')
    
    def __radd__(self, other):
        """String concatenation"""
        if isinstance(other, str):
            return other + self.sc
        else:
            raise TypeError('Can only concatenate Supercomp instances with strings. No addition to floats/integers')
    
    __str__ = __repr__<|MERGE_RESOLUTION|>--- conflicted
+++ resolved
@@ -17,11 +17,7 @@
                  'scratch': 'mgs',
                  'nfs': 'gaia',
                  'massive': 'mas',
-<<<<<<< HEAD
-                 'stampede': 'stm'
-=======
                  '06233': 'stm'
->>>>>>> 3c58fb00
                  }
         for key in cases:
             if key in cwd:
