--- conflicted
+++ resolved
@@ -427,12 +427,8 @@
                 frag_settings.input.contrl.mult = self.mol.ionic['multiplicity']
             ## FMO only if more than 2 fragments
             
-<<<<<<< HEAD
-            print(Molecule(atoms=self.mol.ionic['atoms']).separate())
-=======
             ionic_mol=Molecule(atoms=self.mol.ionic['atoms'])
             ionic_mol.separate()
             print(ionic_mol.fragments)
->>>>>>> d93adaee
             job = GamessJob(using = 'ionic.xyz', settings=frag_settings, fmo = complex_is_fmo, run_dir = True) 
             chdir(parent_dir)